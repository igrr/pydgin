#=========================================================================
# arm-sim.py
#=========================================================================

import sys
# TODO: figure out a better way to set PYTHONENV
sys.path.append('..')
#sys.path.append('/work/bits0/dml257/hg-pypy/pypy')

from pydgin.sim     import Sim, init_sim
from pydgin.storage import Memory
from pydgin.misc    import load_program, FatalError
from bootstrap      import syscall_init, memory_size
from instruction    import Instruction
from isa            import decode

<<<<<<< HEAD
#-------------------------------------------------------------------------
# ArmSim
#-------------------------------------------------------------------------
# ARM Simulator

class ArmSim( Sim ):

  def __init__( self ):
    Sim.__init__( self, "ARM", jit_enabled=True )

  #-----------------------------------------------------------------------
  # decode
  #-----------------------------------------------------------------------
  # The simulator calls architecture-specific decode to decode the
  # instruction bits

  def decode( self, bits ):
    # TODO add decode inside instruction:
    #return decode( bits )
    inst_str, exec_fun = decode( bits )
    return Instruction( bits ), exec_fun

  #-----------------------------------------------------------------------
  # init_state
  #-----------------------------------------------------------------------
  # This method is called to load the program and initialize architectural
  # state

  def init_state( self, exe_file, run_argv ):

    # Load the program into a memory object

    mem = Memory( size=memory_size, byte_storage=False )
    entrypoint, breakpoint = load_program(
        #open( filename, 'rb' ),
        exe_file,
        mem,
        # TODO: GEM5 uses this alignment, remove?
        alignment = 1<<12
    )

    self.state = syscall_init( mem, entrypoint, breakpoint,
                               run_argv, self.debug )
=======
from pydgin.debug     import Debug, pad, pad_hex
from rpython.rlib.jit import JitDriver, hint, set_user_param

#-----------------------------------------------------------------------
# help message
#-----------------------------------------------------------------------
# the help message to display on --help

help_message = """
Pydgin PARC Instruction Set Simulator
usage: %s <args> <sim_exe> <sim_args>

<sim_exe>  the executable to be simulated
<sim_args> arguments to be passed to the simulated executable
<args>     the following optional arguments are supported:

  --help,-h       show this message and exit
  --test          run in testing mode (for running asm tests)
  --debug <flags> enable debug flags in a comma-separated form (e.g.
                  "--debug syscalls,insts"). the following flags are
                  supported:
       insts              cycle-by-cycle instructions
       rf                 register file accesses
       mem                memory accesses
       regdump            register dump
       syscalls           syscall information
       bootstrap          initial stack and register state

  --max-insts <i> run until the maximum number of instructions
  --jit <flags>   set flags to tune the JIT (see
                  rpython.rlib.jit.PARAMETER_DOCS)

"""

#-----------------------------------------------------------------------
# jit
#-----------------------------------------------------------------------

# for debug printing in PYPYLOG
def get_location( pc ):
  # TODO: add the disassembly of the instruction here as well
  return "pc: %x" % pc

jitdriver = JitDriver( greens =['pc',],
                       reds   =['max_insts','state',],
                       virtualizables  =['state',],
                       get_printable_location=get_location,
                     )

def jitpolicy(driver):
  from rpython.jit.codewriter.policy import JitPolicy
  return JitPolicy()

#-----------------------------------------------------------------------
# run
#-----------------------------------------------------------------------
def run( state, max_insts=0 ):
  s = state

  while s.status == 0:

    jitdriver.jit_merge_point(
      pc        = s.fetch_pc(),
      max_insts = max_insts,
      state     = s,
    )

    # constant-fold pc and mem
    pc  = hint( s.fetch_pc(), promote=True )
    old = pc
    mem = hint( s.mem, promote=True )

    if s.debug.enabled( "insts" ):
      print pad( "%x" % pc, 6, " ", False ),

    # the print statement in memcheck conflicts with @elidable in iread.
    # So we use normal read if memcheck is enabled which includes the
    # memory checks

    if s.debug.enabled( "memcheck" ):
      inst = mem.read( pc, 4 )
    else:
      # we use trace elidable iread instead of just read
      inst = mem.iread( pc, 4 )

    inst_str, exec_fun = decode( inst )

    if s.debug.enabled( "insts" ):
      print "%s %s %s" % (
              pad_hex( inst ),
              pad( inst_str, 8 ),
              pad( "%d" % s.ncycles, 8 ), ),

    try:
      exec_fun( s, Instruction(inst) )
    except FatalError as error:
      # TODO: maybe we can add a command line arg to just give a warning
      # and not terminate execution
      print "Exception in execution, aborting!"
      print "Exception message: %s" % error.msg
      break

    s.ncycles += 1    # TODO: should this be done inside instruction definition?
    if s.stats_en: s.stat_ncycles += 1

    if s.debug.enabled( "insts" ):
      print
    if s.debug.enabled( "regdump" ):
      s.rf.print_regs( per_row=4 )
      print '%s%s%s%s' % (
        'N' if s.N else '-',
        'Z' if s.Z else '-',
        'C' if s.C else '-',
        'V' if s.V else '-'
      )

    # check if we have reached the end of the maximum instructions and
    # exit if necessary
    if max_insts != 0 and s.ncycles >= max_insts:
      print "Reached the max_insts (%d), exiting." % max_insts
      break

    if s.fetch_pc() < old:
      jitdriver.can_enter_jit(
        pc        = s.fetch_pc(),
        max_insts = max_insts,
        state     = s,
      )

  print 'DONE! Status =', s.status
  print 'Instructions Executed =', s.ncycles

#-----------------------------------------------------------------------
# entry_point
#-----------------------------------------------------------------------
def entry_point( argv ):

  filename_idx = 0
  debug_flags = []
  testbin = False
  max_insts = 0

  # we're using a mini state machine to parse the args, and these are two
  # states we have

  ARGS        = 0
  DEBUG_FLAGS = 1
  MAX_INSTS   = 2
  JIT_FLAGS   = 3
  token_type = ARGS

  # go through the args one by one and parse accordingly

  for i in xrange( 1, len( argv ) ):
    token = argv[i]

    if token_type == ARGS:

      if token == "--help" or token == "-h":
        print help_message % argv[0]
        return 0

      elif token == "--test":
        testbin = True

      elif token == "--debug":
        token_type = DEBUG_FLAGS
        # warn the user if debugs are not enabled for this translation
        if not Debug.global_enabled:
          print "WARNING: debugs are not enabled for this translation. " + \
                "To allow debugs, translate with --debug option."

      elif token == "--max-insts":
        token_type = MAX_INSTS

      elif token == "--jit":
        token_type = JIT_FLAGS

      elif token[:2] == "--":
        # unknown option
        print "Unknown argument %s" % token
        return 1

      else:
        # this marks the start of the program name
        filename_idx = i
        break

    elif token_type == DEBUG_FLAGS:
      debug_flags = token.split( "," )
      token_type = ARGS
    elif token_type == MAX_INSTS:
      max_insts = int( token )
      token_type = ARGS
    elif token_type == JIT_FLAGS:
      # pass the jit flags to rpython.rlib.jit
      set_user_param( jitdriver, token )
      token_type = ARGS

  if filename_idx == 0:
    print "You must supply a filename"
    return 1

  filename = argv[ filename_idx ]

  # args after program are args to the simulated program

  run_argv = argv[ filename_idx : ]

  # Load the program into a memory object

  mem = Memory( size=memory_size, byte_storage=False )
  entrypoint, breakpoint = load_program(
      open( filename, 'rb' ), mem,
      # TODO: GEM5 uses this alignment, remove?
      alignment = 1<<12
  )

  # create a Debug object which contains the debug flags

  debug = Debug()
  debug.set_flags( debug_flags )

  # Insert bootstrapping code into memory and initialize processor state

  state = syscall_init( mem, entrypoint, breakpoint, run_argv, debug )

  # Execute the program

  run( state, max_insts )

  return 0

#-----------------------------------------------------------------------
# target
#-----------------------------------------------------------------------
# Enables RPython translation of our interpreter.
def target( driver, args ):

  # if --debug flag is provided in translation, we enable debug printing

  if "--debug" in args:
    print "Enabling debugging"
    Debug.global_enabled = True
  else:
    print "Disabling debugging"

  # form a name
  exe_name = "pydgin-arm"
  if driver.config.translation.jit:
    exe_name += "-jit"
  else:
    exe_name += "-nojit"

  if Debug.global_enabled:
    exe_name += "-debug"
>>>>>>> 40681c7e


# this initializes similator and allows translation and python
# interpretation

init_sim( ArmSim() )
<|MERGE_RESOLUTION|>--- conflicted
+++ resolved
@@ -14,7 +14,6 @@
 from instruction    import Instruction
 from isa            import decode
 
-<<<<<<< HEAD
 #-------------------------------------------------------------------------
 # ArmSim
 #-------------------------------------------------------------------------
@@ -58,264 +57,6 @@
 
     self.state = syscall_init( mem, entrypoint, breakpoint,
                                run_argv, self.debug )
-=======
-from pydgin.debug     import Debug, pad, pad_hex
-from rpython.rlib.jit import JitDriver, hint, set_user_param
-
-#-----------------------------------------------------------------------
-# help message
-#-----------------------------------------------------------------------
-# the help message to display on --help
-
-help_message = """
-Pydgin PARC Instruction Set Simulator
-usage: %s <args> <sim_exe> <sim_args>
-
-<sim_exe>  the executable to be simulated
-<sim_args> arguments to be passed to the simulated executable
-<args>     the following optional arguments are supported:
-
-  --help,-h       show this message and exit
-  --test          run in testing mode (for running asm tests)
-  --debug <flags> enable debug flags in a comma-separated form (e.g.
-                  "--debug syscalls,insts"). the following flags are
-                  supported:
-       insts              cycle-by-cycle instructions
-       rf                 register file accesses
-       mem                memory accesses
-       regdump            register dump
-       syscalls           syscall information
-       bootstrap          initial stack and register state
-
-  --max-insts <i> run until the maximum number of instructions
-  --jit <flags>   set flags to tune the JIT (see
-                  rpython.rlib.jit.PARAMETER_DOCS)
-
-"""
-
-#-----------------------------------------------------------------------
-# jit
-#-----------------------------------------------------------------------
-
-# for debug printing in PYPYLOG
-def get_location( pc ):
-  # TODO: add the disassembly of the instruction here as well
-  return "pc: %x" % pc
-
-jitdriver = JitDriver( greens =['pc',],
-                       reds   =['max_insts','state',],
-                       virtualizables  =['state',],
-                       get_printable_location=get_location,
-                     )
-
-def jitpolicy(driver):
-  from rpython.jit.codewriter.policy import JitPolicy
-  return JitPolicy()
-
-#-----------------------------------------------------------------------
-# run
-#-----------------------------------------------------------------------
-def run( state, max_insts=0 ):
-  s = state
-
-  while s.status == 0:
-
-    jitdriver.jit_merge_point(
-      pc        = s.fetch_pc(),
-      max_insts = max_insts,
-      state     = s,
-    )
-
-    # constant-fold pc and mem
-    pc  = hint( s.fetch_pc(), promote=True )
-    old = pc
-    mem = hint( s.mem, promote=True )
-
-    if s.debug.enabled( "insts" ):
-      print pad( "%x" % pc, 6, " ", False ),
-
-    # the print statement in memcheck conflicts with @elidable in iread.
-    # So we use normal read if memcheck is enabled which includes the
-    # memory checks
-
-    if s.debug.enabled( "memcheck" ):
-      inst = mem.read( pc, 4 )
-    else:
-      # we use trace elidable iread instead of just read
-      inst = mem.iread( pc, 4 )
-
-    inst_str, exec_fun = decode( inst )
-
-    if s.debug.enabled( "insts" ):
-      print "%s %s %s" % (
-              pad_hex( inst ),
-              pad( inst_str, 8 ),
-              pad( "%d" % s.ncycles, 8 ), ),
-
-    try:
-      exec_fun( s, Instruction(inst) )
-    except FatalError as error:
-      # TODO: maybe we can add a command line arg to just give a warning
-      # and not terminate execution
-      print "Exception in execution, aborting!"
-      print "Exception message: %s" % error.msg
-      break
-
-    s.ncycles += 1    # TODO: should this be done inside instruction definition?
-    if s.stats_en: s.stat_ncycles += 1
-
-    if s.debug.enabled( "insts" ):
-      print
-    if s.debug.enabled( "regdump" ):
-      s.rf.print_regs( per_row=4 )
-      print '%s%s%s%s' % (
-        'N' if s.N else '-',
-        'Z' if s.Z else '-',
-        'C' if s.C else '-',
-        'V' if s.V else '-'
-      )
-
-    # check if we have reached the end of the maximum instructions and
-    # exit if necessary
-    if max_insts != 0 and s.ncycles >= max_insts:
-      print "Reached the max_insts (%d), exiting." % max_insts
-      break
-
-    if s.fetch_pc() < old:
-      jitdriver.can_enter_jit(
-        pc        = s.fetch_pc(),
-        max_insts = max_insts,
-        state     = s,
-      )
-
-  print 'DONE! Status =', s.status
-  print 'Instructions Executed =', s.ncycles
-
-#-----------------------------------------------------------------------
-# entry_point
-#-----------------------------------------------------------------------
-def entry_point( argv ):
-
-  filename_idx = 0
-  debug_flags = []
-  testbin = False
-  max_insts = 0
-
-  # we're using a mini state machine to parse the args, and these are two
-  # states we have
-
-  ARGS        = 0
-  DEBUG_FLAGS = 1
-  MAX_INSTS   = 2
-  JIT_FLAGS   = 3
-  token_type = ARGS
-
-  # go through the args one by one and parse accordingly
-
-  for i in xrange( 1, len( argv ) ):
-    token = argv[i]
-
-    if token_type == ARGS:
-
-      if token == "--help" or token == "-h":
-        print help_message % argv[0]
-        return 0
-
-      elif token == "--test":
-        testbin = True
-
-      elif token == "--debug":
-        token_type = DEBUG_FLAGS
-        # warn the user if debugs are not enabled for this translation
-        if not Debug.global_enabled:
-          print "WARNING: debugs are not enabled for this translation. " + \
-                "To allow debugs, translate with --debug option."
-
-      elif token == "--max-insts":
-        token_type = MAX_INSTS
-
-      elif token == "--jit":
-        token_type = JIT_FLAGS
-
-      elif token[:2] == "--":
-        # unknown option
-        print "Unknown argument %s" % token
-        return 1
-
-      else:
-        # this marks the start of the program name
-        filename_idx = i
-        break
-
-    elif token_type == DEBUG_FLAGS:
-      debug_flags = token.split( "," )
-      token_type = ARGS
-    elif token_type == MAX_INSTS:
-      max_insts = int( token )
-      token_type = ARGS
-    elif token_type == JIT_FLAGS:
-      # pass the jit flags to rpython.rlib.jit
-      set_user_param( jitdriver, token )
-      token_type = ARGS
-
-  if filename_idx == 0:
-    print "You must supply a filename"
-    return 1
-
-  filename = argv[ filename_idx ]
-
-  # args after program are args to the simulated program
-
-  run_argv = argv[ filename_idx : ]
-
-  # Load the program into a memory object
-
-  mem = Memory( size=memory_size, byte_storage=False )
-  entrypoint, breakpoint = load_program(
-      open( filename, 'rb' ), mem,
-      # TODO: GEM5 uses this alignment, remove?
-      alignment = 1<<12
-  )
-
-  # create a Debug object which contains the debug flags
-
-  debug = Debug()
-  debug.set_flags( debug_flags )
-
-  # Insert bootstrapping code into memory and initialize processor state
-
-  state = syscall_init( mem, entrypoint, breakpoint, run_argv, debug )
-
-  # Execute the program
-
-  run( state, max_insts )
-
-  return 0
-
-#-----------------------------------------------------------------------
-# target
-#-----------------------------------------------------------------------
-# Enables RPython translation of our interpreter.
-def target( driver, args ):
-
-  # if --debug flag is provided in translation, we enable debug printing
-
-  if "--debug" in args:
-    print "Enabling debugging"
-    Debug.global_enabled = True
-  else:
-    print "Disabling debugging"
-
-  # form a name
-  exe_name = "pydgin-arm"
-  if driver.config.translation.jit:
-    exe_name += "-jit"
-  else:
-    exe_name += "-nojit"
-
-  if Debug.global_enabled:
-    exe_name += "-debug"
->>>>>>> 40681c7e
 
 
 # this initializes similator and allows translation and python
