--- conflicted
+++ resolved
@@ -365,13 +365,9 @@
 
   if testbin: state = test_init   ( mem )
   else:       state = syscall_init( mem, breakpoint, argv, debug )
-<<<<<<< HEAD
+
   #state.rf .debug = False
-  state.mem.debug = False
-=======
-  state.rf .debug = False
   state.mem.debug = debug
->>>>>>> efb83185
 
   # Execute the program
 
