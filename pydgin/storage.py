--- conflicted
+++ resolved
@@ -2,8 +2,7 @@
 # storage.py
 #=======================================================================
 
-<<<<<<< HEAD
-from pydgin.jit               import elidable, unroll_safe
+from pydgin.jit               import elidable, unroll_safe, hint
 from debug                    import Debug, pad, pad_hex
 try:
   from rpython.rlib.rarithmetic import r_uint32, widen
@@ -12,10 +11,6 @@
   r_uint32 = int
   def widen( value ):
     return value
-=======
-from rpython.rlib.jit import elidable, unroll_safe, hint
-from debug            import Debug, pad, pad_hex
->>>>>>> 9f71a2bd
 
 #-----------------------------------------------------------------------
 # RegisterFile
@@ -67,8 +62,9 @@
 #-----------------------------------------------------------------------
 # Memory
 #-----------------------------------------------------------------------
-def Memory( data=None, size=2**10, byte_storage=False,
-            sparse_storage=False ):
+def Memory( data=None, size=2**10, byte_storage=False ):
+  sparse_storage = False
+
   if sparse_storage:
     if byte_storage:
       return _SparseMemory( _ByteMemory )
@@ -266,23 +262,19 @@
     num_bytes  = hint( num_bytes,  promote=True )
 
     block_addr = self.block_mask & start_addr
-    #block_addr = hint( block_addr, promote=True )
     block_mem = self.get_block_mem( block_addr )
-    #block_mem = self.get_block_mem( start_addr )
     return block_mem.iread( start_addr & self.addr_mask, num_bytes )
 
   def read( self, start_addr, num_bytes ):
     block_addr = self.block_mask & start_addr
     block_addr = hint( block_addr, promote=True )
     block_mem = self.get_block_mem( block_addr )
-    #block_mem = self.get_block_mem( start_addr )
     return block_mem.read( start_addr & self.addr_mask, num_bytes )
 
   def write( self, start_addr, num_bytes, value ):
     block_addr = self.block_mask & start_addr
     block_addr = hint( block_addr, promote=True )
     block_mem = self.get_block_mem( block_addr )
-    #block_mem = self.get_block_mem( start_addr )
     block_mem.write( start_addr & self.addr_mask, num_bytes, value )
 
 
